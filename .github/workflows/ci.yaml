name: format_and_test

on:
  push:
    branches: [main]
  pull_request:
    branches: [main]

jobs:
  test-ubuntu:
    runs-on: self-hosted
    timeout-minutes: 30
    strategy:
      matrix:
        python-version: [3.6.13, 3.7.1, 3.8.0]
    steps:
      - uses: actions/checkout@v2
      - name: Set up Python ${{ matrix.python-version }}
        uses: actions/setup-python@v2
        with:
          python-version: ${{ matrix.python-version }}
      - name: Install dependencies
        run: |
          pip install --upgrade pip setuptools
          pip install .
<<<<<<< HEAD
          pip install .[tf,envs,reverb,testing_formatting]
          # For atari envs
          pip install autorom && echo y | AutoROM && sudo apt-get install unrar
          # Open CV
          sudo apt-get update
          sudo apt-get install ffmpeg libsm6 libxext6  -y
=======
          pip install .[tf,envs,reverb,testing_formatting,launchpad]
>>>>>>> 2d45dad6
      - name: Format code
        run: |
          # Check code follows black formatting.
          black --check .
          # stop the build if there are Python syntax errors or undefined names
          flake8 .  --count --select=E9,F63,F7,F82 --show-source --statistics
          # exit-zero treats all errors as warnings.
          flake8 . --count --exit-zero --statistics
      - name: Check types with mypy
        run: |
          mypy . --exclude docs/
      - name: Test with pytest and get code coverage
        run: |
          pytest --cov-report term-missing --cov=mava  -n "$(grep -c ^processor /proc/cpuinfo)" tests<|MERGE_RESOLUTION|>--- conflicted
+++ resolved
@@ -23,16 +23,12 @@
         run: |
           pip install --upgrade pip setuptools
           pip install .
-<<<<<<< HEAD
-          pip install .[tf,envs,reverb,testing_formatting]
+          pip install .[tf,envs,reverb,testing_formatting,launchpad]
           # For atari envs
           pip install autorom && echo y | AutoROM && sudo apt-get install unrar
           # Open CV
           sudo apt-get update
           sudo apt-get install ffmpeg libsm6 libxext6  -y
-=======
-          pip install .[tf,envs,reverb,testing_formatting,launchpad]
->>>>>>> 2d45dad6
       - name: Format code
         run: |
           # Check code follows black formatting.
