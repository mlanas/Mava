--- conflicted
+++ resolved
@@ -21,7 +21,7 @@
 
 > 👷‍♀️ **NOTICE**: Our release of Mava is foremost to benefit the wider community and make it easier for researchers to work on MARL.
 > However, we consider this release a **Beta version of Mava**. As with many frameworks, Mava is (and will probably always remain) a work in progress and there is much more the team aims to provide and improve in future releases.
-> From incorporating the latest research and innovations to making the framework more stable, robust and well tested. 
+> From incorporating the latest research and innovations to making the framework more stable, robust and well tested.
 > Furthermore, we are committed and will do our best to keep everything working and have the experience of using Mava be as pleasant as possible.
 > During Beta development breaking changes may occur as well as significant design changes (if we feel it could greatly improve the useability of the framework) but these will be clearly communicated before being incorporated into the codebase.
 > It is also inevitable that there might be bugs we are not aware of and that things might break from time to time. We will do our best to fix these bugs and address any issues as quickly as possible. ⭐
@@ -73,7 +73,7 @@
 * 🟥 - Monotonic value function factorisation (QMIX).
 
 | **Name**         | **Recurrent**      | **Continuous** | **Discrete**  | **Centralised training** | **Communication**  | **Multi Processing**   |
-| ------------------- | ------------------ | ------------------ | ------------------ | ------------------- | ------------------ | ------------------- | 
+| ------------------- | ------------------ | ------------------ | ------------------ | ------------------- | ------------------ | ------------------- |
 | MADQN   | :heavy_check_mark: | :x: | :heavy_check_mark: | :heavy_check_mark: | :heavy_check_mark: | :heavy_check_mark: |
 | MADDPG  | :heavy_check_mark: | :heavy_check_mark: | :heavy_check_mark:       | :heavy_check_mark:        | :heavy_check_mark: | :heavy_check_mark: |
 | MAD4PG   | :heavy_check_mark: | :heavy_check_mark: | :heavy_check_mark: | :heavy_check_mark:             | :x: | :heavy_check_mark: |
@@ -220,13 +220,10 @@
 
     ```bash
     pip install id-mava[flatland]
-<<<<<<< HEAD
     ```
     and for OpenSpiel, after ensuring that the right cmake and clang versions are installed as specified [here](https://github.com/deepmind/open_spiel/blob/master/docs/install.md):
     ```bash
     pip install id-mava[open_spiel]
-=======
->>>>>>> 055bf26b
     ```
     For StarCraft II installation, this must be installed separately according to your operating system.
     To install the StarCraft II ML environment and associated packages, please follow the instructions on [PySC2](https://github.com/deepmind/pysc2) to install the StarCraft II game files.
@@ -282,9 +279,9 @@
 ```bibtex
 @article{pretorius2021mava,
     title={Mava: A Research Framework for Distributed Multi-Agent Reinforcement Learning},
-    author={Arnu Pretorius and Kale-ab Tessera and Andries P. Smit and Kevin Eloff 
+    author={Arnu Pretorius and Kale-ab Tessera and Andries P. Smit and Kevin Eloff
     and Claude Formanek and St John Grimbly and Siphelele Danisa and Lawrance Francis
-    and Jonathan Shock and Herman Kamper and Willie Brink and Herman Engelbrecht 
+    and Jonathan Shock and Herman Kamper and Willie Brink and Herman Engelbrecht
     and Alexandre Laterre and Karim Beguir},
     year={2021},
     journal={arXiv preprint},
