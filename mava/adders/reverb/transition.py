# python3
# Copyright 2021 InstaDeep Ltd. All rights reserved.
#
# Licensed under the Apache License, Version 2.0 (the "License");
# you may not use this file except in compliance with the License.
# You may obtain a copy of the License at
#
#     http://www.apache.org/licenses/LICENSE-2.0
#
# Unless required by applicable law or agreed to in writing, software
# distributed under the License is distributed on an "AS IS" BASIS,
# WITHOUT WARRANTIES OR CONDITIONS OF ANY KIND, either express or implied.
# See the License for the specific language governing permissions and
# limitations under the License.

# # Adapted from
# https://github.com/deepmind/acme/blob/master/acme/adders/reverb/transition.py

"""Transition adders.
This implements an N-step transition adder which collapses trajectory sequences
into a single transition, simplifying to a simple transition adder when N=1.
"""
import copy
<<<<<<< HEAD
from operator import ne
from typing import Any, Dict, List, Optional, Tuple
=======
import itertools
import operator
from typing import Any, Optional, Tuple
>>>>>>> d64942cf

import numpy as np
import reverb
import tensorflow as tf
import tree
from acme import specs as acme_specs
from acme.adders.reverb import utils as acme_utils
from acme.utils import tree_utils

from mava import specs as mava_specs
from mava.adders.reverb import base
from mava.adders.reverb import utils as mava_utils
<<<<<<< HEAD
from mava.adders.reverb.base import ReverbParallelAdder
from mava.utils.sort_utils import sort_str_num
=======
>>>>>>> d64942cf


class ParallelNStepTransitionAdder(base.ReverbParallelAdder):
    """An N-step transition adder.
    This will buffer a sequence of N timesteps in order to form a single N-step
    transition which is added to reverb for future retrieval.
    For N=1 the data added to replay will be a standard one-step transition which
    takes the form:
          (s_t, a_t, r_t, d_t, s_{t+1}, e_t)
    where:
      s_t = state observation at time t
      a_t = the action taken from s_t
      r_t = reward ensuing from action a_t
      d_t = environment discount ensuing from action a_t. This discount is
          applied to future rewards after r_t.
      e_t [Optional] = extra data that the agent persists in replay.
    For N greater than 1, transitions are of the form:
          (s_t, a_t, R_{t:t+n}, D_{t:t+n}, s_{t+N}, e_t),
    where:
      s_t = State (observation) at time t.
      a_t = Action taken from state s_t.
      g = the additional discount, used by the agent to discount future returns.
      R_{t:t+n} = N-step discounted return, i.e. accumulated over N rewards:
            R_{t:t+n} := r_t + g * d_t * r_{t+1} + ...
                             + g^{n-1} * d_t * ... * d_{t+n-2} * r_{t+n-1}.
      D_{t:t+n}: N-step product of agent discounts g_i and environment
        "discounts" d_i.
            D_{t:t+n} := g^{n-1} * d_{t} * ... * d_{t+n-1},
        For most environments d_i is 1 for all steps except the last,
        i.e. it is the episode termination signal.
      s_{t+n}: The "arrival" state, i.e. the state at time t+n.
      e_t [Optional]: A nested structure of any 'extras' the user wishes to add.
    Notes:
      - At the beginning and end of episodes, shorter transitions are added.
        That is, at the beginning of the episode, it will add:
              (s_0 -> s_1), (s_0 -> s_2), ..., (s_0 -> s_n), (s_1 -> s_{n+1})
        And at the end of the episode, it will add:
              (s_{T-n+1} -> s_T), (s_{T-n+2} -> s_T), ... (s_{T-1} -> s_T).
      - We add the *first* `extra` of each transition, not the *last*, i.e.
          if extras are provided, we get e_t, not e_{t+n}.
    """

    def __init__(
        self,
        client: reverb.Client,
        n_step: int,
        discount: float,
<<<<<<< HEAD
        table_network_config: Dict[str, List] = None,
        *,
=======
>>>>>>> d64942cf
        priority_fns: Optional[base.PriorityFnMapping] = None,
    ) -> None:
        """Creates an N-step transition adder.
        Args:
          client: A `reverb.Client` to send the data to replay through.
          n_step: The "N" in N-step transition. See the class docstring for the
            precise definition of what an N-step transition is. `n_step` must be at
            least 1, in which case we use the standard one-step transition, i.e.
            (s_t, a_t, r_t, d_t, s_t+1, e_t).
          discount: Discount factor to apply. This corresponds to the
            agent's discount in the class docstring.
          priority_fns: See docstring for BaseAdder.
        Raises:
          ValueError: If n_step is less than 1.
        """
        # Makes the additional discount a float32, which means that it will be
        # upcast if rewards/discounts are float64 and left alone otherwise.
        self._discount = tree.map_structure(np.float32, discount)
<<<<<<< HEAD
        self._first_idx = 0
        self._last_idx = 0
        self._table_network_config = table_network_config
=======
>>>>>>> d64942cf

        # Creates a placeholder for the final Step, which will have zeros for every
        # member except the observation.
        self._final_step_placeholder: Optional[base.Step] = None

        super().__init__(
            client=client,
            buffer_size=n_step,
            max_sequence_length=1,
            priority_fns=priority_fns,
            use_next_extras=True,
        )

    def _write(self) -> None:
        # NOTE: we do not check that the buffer is of length N here. This means
        # that at the beginning of an episode we will add the initial N-1
        # transitions (of size 1, 2, ...) and at the end of an episode (when
        # called from write_last) we will write the final transitions of size (N,
        # N-1, ...). See the Note in the docstring.
<<<<<<< HEAD
        # Get numpy view of the steps to be fed into the priority functions.

        rewards, discounts = tree.map_structure(
            get_all_np, (history["rewards"], history["discounts"])
        )
        # Compute discounted return and geometric discount over n steps.
        n_step_return, total_discount = self._compute_cumulative_quantities(
            rewards, discounts
        )

        # Append the computed n-step return and total discount.
        # Note: if this call to _write() is within a call to _write_last(), then
        # this is the only data being appended and so it is not a partial append.
        self._writer.append(
            dict(n_step_return=n_step_return, total_discount=total_discount),
            partial_step=self._writer.episode_steps <= self._last_idx,
        )
        # This should be done immediately after self._writer.append so the history
        # includes the recently appended data.
        history = self._writer.history

        # Form the n-step transition by using the following:
        # the first observation and action in the buffer, along with the cumulative
        # reward and discount computed above.
        n_step_return, total_discount = tree.map_structure(
            lambda x: x[-1], (history["n_step_return"], history["total_discount"])
        )
        transition = mava_types.Transition(
            observation=s,
            extras=e,
            action=a,
            reward=n_step_return,
            discount=total_discount,
            next_observation=s_,
            next_extras=e_,
        )

        # Calculate the priority for this transition.
        table_priorities = mava_utils.calculate_priorities(
            self._priority_fns, transition
        )

        # Insert the transition into replay along with its priority.
        created_item = False

        # Get a dictionary of the transition nets and agents.
        entry_net_keys = transition.extras["network_keys"]
        agents = sort_str_num(transition.action.keys())
        trans_nets_agent = {}
        for agent in agents:
            net_key = str(entry_net_keys[agent].numpy().astype(str))
            if net_key in trans_nets_agent:
                trans_nets_agent[net_key].append(agent)
            else:
                trans_nets_agent[net_key] = [agent]

        # If all the network entries of a trainer is in the data then add it to that
        # trainer's data table.
        for table, priority in table_priorities.items():
            if self._table_network_config is None:
                self._writer.create_item(
                    table=table, priority=priority, trajectory=transition
                )
            else:
                # Check if all the networks are in trans_nets_agent.
                trans_dict_copy = copy.deepcopy(trans_nets_agent)
                is_in_entry = True
                for net_key in self._table_network_config[table]:
                    if net_key in trans_dict_copy and len(trans_dict_copy[net_key]) > 0:
                        trans_dict_copy[net_key].pop()
                    else:
                        is_in_entry = False
                        break

                if is_in_entry:
                    created_item = True

                    observation = {}
                    extras: Dict[str, Any] = {}
                    action = {}
                    reward = {}
                    discount = {}
                    next_observation = {}
                    next_extras: Dict[str, Any] = {}

                    # Create extras
                    for key in transition.extras.keys():
                        extras[key] = {}
                        next_extras[key] = {}

                    trans_dict_copy = copy.deepcopy(trans_nets_agent)
                    for a_i, net_key in enumerate(self._table_network_config[table]):
                        cur_agent = trans_dict_copy[net_key].pop()
                        want_agent = agents[a_i]
                        observation[want_agent] = transition.observation[cur_agent]

                        action[want_agent] = transition.action[cur_agent]
                        reward[want_agent] = transition.reward[cur_agent]
                        discount[want_agent] = transition.discount[cur_agent]
                        next_observation[want_agent] = transition.next_observation[
                            cur_agent
                        ]

                        # Convert extras
                        for key in transition.extras.keys():
                            extras[key][want_agent] = transition.extras[key][cur_agent]
                            next_extras[key][want_agent] = transition.next_extras[key][
                                cur_agent
                            ]

                    new_transition = mava_types.Transition(
                        observation=observation,
                        extras=extras,
                        action=action,
                        reward=reward,
                        discount=discount,
                        next_observation=next_observation,
                        next_extras=next_extras,
                    )

                    self._writer.create_item(
                        table=table, priority=priority, trajectory=new_transition
                    )
        self._writer.flush(self._max_in_flight_items)
        if not created_item:
            raise EOFError(
                "This experience was not used by any trainer: ",
                transition.action.keys(),
            )
=======
>>>>>>> d64942cf

        # Form the n-step transition given the steps.
        observations = self._buffer[0].observations
        actions = self._buffer[0].actions
        extras = self._buffer[0].extras
        next_observations = self._next_observations
        next_extras = self._next_extras
        self._discounts = {agent: self._discount for agent in observations.keys()}

        # Give the same tree structure to the n-step return accumulator,
        # n-step discount accumulator, and self.discount, so that they can be
        # iterated in parallel using tree.map_structure.

        # If rewards dict is empty populate with zeros
        if not self._buffer[0].rewards:
            rewards = {
                agent: np.dtype("float32").type(0.0)
                for agent in self._buffer[0].discounts.keys()
            }
        else:
            rewards = self._buffer[0].rewards
        (
            n_step_return,
            total_discount,
            self_discount,
        ) = tree_utils.broadcast_structures(
            rewards, self._buffer[0].discounts, self._discounts
        )

        # Copy total_discount, so that accumulating into it doesn't affect
        # _buffer[0].discount.
        total_discount = tree.map_structure(np.copy, total_discount)

        # Broadcast n_step_return to have the broadcasted shape of
        # reward * discount. Also copy, to avoid accumulating into
        # _buffer[0].reward.
        n_step_return = tree.map_structure(
            lambda r, d: np.copy(np.broadcast_to(r, np.broadcast(r, d).shape)),
            n_step_return,
            total_discount,
        )

        # NOTE: total discount will have one less discount than it does
        # step.discounts. This is so that when the learner/update uses an additional
        # discount we don't apply it twice. Inside the following loop we will
        # apply this right before summing up the n_step_return.
        for step in itertools.islice(self._buffer, 1, None):

            # If rewards dict is empty populate with zeros
            if not step.rewards:
                rewards = {
                    agent: np.dtype("float32").type(0.0)
                    for agent in step.discounts.keys()
                }
            else:
                rewards = step.rewards
            (
                step_discount,
                step_reward,
                total_discount,
            ) = tree_utils.broadcast_structures(step.discounts, rewards, total_discount)

            # Equivalent to: `total_discount *= self._discount`.
            tree.map_structure(operator.imul, total_discount, self_discount)

            # Equivalent to: `n_step_return += step.reward * total_discount`.
            tree.map_structure(
                lambda nsr, sr, td: operator.iadd(nsr, sr * td),
                n_step_return,
                step_reward,
                total_discount,
            )

            # Equivalent to: `total_discount *= step.discount`.
            tree.map_structure(operator.imul, total_discount, step_discount)

        if extras:
            transition: Tuple[Any, ...] = (
                observations,
                actions,
                extras,
                n_step_return,
                total_discount,
                next_observations,
                next_extras,
            )
        else:
            transition = (
                observations,
                actions,
                n_step_return,
                total_discount,
                next_observations,
            )
        # Create a list of steps.
        if self._final_step_placeholder is None:
            # utils.final_step_like is expensive (around 0.085ms) to run every time
            # so we cache its output.
            self._final_step_placeholder = mava_utils.final_step_like(
                self._buffer[0], next_observations, next_extras
            )

        if next_observations is not None:
            final_step: base.Step = self._final_step_placeholder._replace(
                observations=next_observations
            )
            steps = list(self._buffer) + [final_step]

            # Calculate the priority for this transition.
            table_priorities = acme_utils.calculate_priorities(
                self._priority_fns, steps
            )
            # Insert the transition into replay along with its priority.
            self._writer.append(transition)
            for table, priority in table_priorities.items():
                self._writer.create_item(
                    table=table, num_timesteps=1, priority=priority
                )
        else:
            raise ValueError("next_observations cannot be None here.")

    def _write_last(self) -> None:
        # Drain the buffer until there are no transitions.
        self._buffer.popleft()
        while self._buffer:
            self._write()
            self._buffer.popleft()

    @classmethod
    def signature(
        cls,
        environment_spec: mava_specs.EnvironmentSpec,
        extras_spec: tf.TypeSpec = {},
    ) -> tf.TypeSpec:

        # This function currently assumes that self._discount is a scalar.
        # If it ever becomes a nested structure and/or a np.ndarray, this method
        # will need to know its structure / shape. This is because the signature
        # discount shape is the environment's discount shape and this adder's
        # discount shape broadcasted together. Also, the reward shape is this
        # signature discount shape broadcasted together with the environment
        # reward shape. As long as self._discount is a scalar, it will not affect
        # either the signature discount shape nor the signature reward shape, so we
        # can ignore it.

        agent_specs = environment_spec.get_agent_specs()
        agents = environment_spec.get_agent_ids()
        env_extras_spec = environment_spec.get_extra_specs()
        extras_spec.update(env_extras_spec)

        obs_specs = {}
        act_specs = {}
        reward_specs = {}
        step_discount_specs = {}
        for agent in agents:

            rewards_spec, step_discounts_spec = tree_utils.broadcast_structures(
                agent_specs[agent].rewards, agent_specs[agent].discounts
            )

            rewards_spec = tree.map_structure(
                _broadcast_specs, rewards_spec, step_discounts_spec
            )
            step_discounts_spec = tree.map_structure(copy.deepcopy, step_discounts_spec)

            obs_specs[agent] = agent_specs[agent].observations
            act_specs[agent] = agent_specs[agent].actions
            reward_specs[agent] = rewards_spec
            step_discount_specs[agent] = step_discounts_spec

<<<<<<< HEAD
        transition_spec = types.Transition(
            observation=obs_specs,
            next_observation=obs_specs,
            action=act_specs,
            reward=reward_specs,
            discount=step_discount_specs,
            extras=extras_spec,
            next_extras=extras_spec,
        )
=======
        transition_spec = [
            obs_specs,
            act_specs,
            extras_spec,
            reward_specs,
            step_discount_specs,
            obs_specs,  # next_observation
            extras_spec,
        ]
>>>>>>> d64942cf

        return tree.map_structure_with_path(
            base.spec_like_to_tensor_spec, tuple(transition_spec)
        )


def _broadcast_specs(*args: acme_specs.Array) -> acme_specs.Array:
    """Like np.broadcast, but for specs.Array.
    Args:
      *args: one or more specs.Array instances.
    Returns:
      A specs.Array with the broadcasted shape and dtype of the specs in *args.
    """
    bc_info = np.broadcast(*tuple(a.generate_value() for a in args))
    dtype = np.result_type(*tuple(a.dtype for a in args))
    return acme_specs.Array(shape=bc_info.shape, dtype=dtype)<|MERGE_RESOLUTION|>--- conflicted
+++ resolved
@@ -21,14 +21,8 @@
 into a single transition, simplifying to a simple transition adder when N=1.
 """
 import copy
-<<<<<<< HEAD
 from operator import ne
 from typing import Any, Dict, List, Optional, Tuple
-=======
-import itertools
-import operator
-from typing import Any, Optional, Tuple
->>>>>>> d64942cf
 
 import numpy as np
 import reverb
@@ -41,11 +35,8 @@
 from mava import specs as mava_specs
 from mava.adders.reverb import base
 from mava.adders.reverb import utils as mava_utils
-<<<<<<< HEAD
 from mava.adders.reverb.base import ReverbParallelAdder
 from mava.utils.sort_utils import sort_str_num
-=======
->>>>>>> d64942cf
 
 
 class ParallelNStepTransitionAdder(base.ReverbParallelAdder):
@@ -93,11 +84,8 @@
         client: reverb.Client,
         n_step: int,
         discount: float,
-<<<<<<< HEAD
         table_network_config: Dict[str, List] = None,
         *,
-=======
->>>>>>> d64942cf
         priority_fns: Optional[base.PriorityFnMapping] = None,
     ) -> None:
         """Creates an N-step transition adder.
@@ -116,12 +104,9 @@
         # Makes the additional discount a float32, which means that it will be
         # upcast if rewards/discounts are float64 and left alone otherwise.
         self._discount = tree.map_structure(np.float32, discount)
-<<<<<<< HEAD
         self._first_idx = 0
         self._last_idx = 0
         self._table_network_config = table_network_config
-=======
->>>>>>> d64942cf
 
         # Creates a placeholder for the final Step, which will have zeros for every
         # member except the observation.
@@ -141,8 +126,6 @@
         # transitions (of size 1, 2, ...) and at the end of an episode (when
         # called from write_last) we will write the final transitions of size (N,
         # N-1, ...). See the Note in the docstring.
-<<<<<<< HEAD
-        # Get numpy view of the steps to be fed into the priority functions.
 
         rewards, discounts = tree.map_structure(
             get_all_np, (history["rewards"], history["discounts"])
@@ -271,16 +254,12 @@
                 "This experience was not used by any trainer: ",
                 transition.action.keys(),
             )
-=======
->>>>>>> d64942cf
-
-        # Form the n-step transition given the steps.
-        observations = self._buffer[0].observations
-        actions = self._buffer[0].actions
-        extras = self._buffer[0].extras
-        next_observations = self._next_observations
-        next_extras = self._next_extras
-        self._discounts = {agent: self._discount for agent in observations.keys()}
+
+    # TODO(Kale-ab) Consider deprecating in future versions and using acme
+    # version of this function.
+    def _compute_cumulative_quantities(
+        self, rewards: mava_types.NestedArray, discounts: mava_types.NestedArray
+    ) -> Tuple[mava_types.NestedArray, mava_types.NestedArray]:
 
         # Give the same tree structure to the n-step return accumulator,
         # n-step discount accumulator, and self.discount, so that they can be
@@ -443,7 +422,6 @@
             reward_specs[agent] = rewards_spec
             step_discount_specs[agent] = step_discounts_spec
 
-<<<<<<< HEAD
         transition_spec = types.Transition(
             observation=obs_specs,
             next_observation=obs_specs,
@@ -453,17 +431,6 @@
             extras=extras_spec,
             next_extras=extras_spec,
         )
-=======
-        transition_spec = [
-            obs_specs,
-            act_specs,
-            extras_spec,
-            reward_specs,
-            step_discount_specs,
-            obs_specs,  # next_observation
-            extras_spec,
-        ]
->>>>>>> d64942cf
 
         return tree.map_structure_with_path(
             base.spec_like_to_tensor_spec, tuple(transition_spec)
