--- conflicted
+++ resolved
@@ -34,10 +34,7 @@
 from mava.systems.tf.maddpg import training
 from mava.systems.tf.maddpg.execution import MADDPGFeedForwardExecutor
 from mava.systems.tf.variable_sources import VariableSource as MavaVariableSource
-<<<<<<< HEAD
-=======
 from mava.utils.sort_utils import sort_str_num
->>>>>>> 1a258f0c
 from mava.wrappers import NetworkStatisticsActorCritic, ScaledDetailedTrainerStatistics
 
 BoundedArray = dm_specs.BoundedArray
@@ -80,10 +77,6 @@
     policy_optimizer: Union[snt.Optimizer, Dict[str, snt.Optimizer]]
     critic_optimizer: snt.Optimizer
     num_executors: int
-<<<<<<< HEAD
-    num_trainers: int
-=======
->>>>>>> 1a258f0c
     agent_net_keys: Dict[str, str]
     trainer_networks: Dict[str, List]
     table_network_config: Dict[str, List]
@@ -394,11 +387,7 @@
         variables = {}
         # Network variables
         for net_type_key in networks.keys():
-<<<<<<< HEAD
-            for net_key in set(self._config.agent_net_keys.values()):
-=======
             for net_key in networks[net_type_key].keys():
->>>>>>> 1a258f0c
                 # Ensure obs and target networks are sonnet modules
                 variables[f"{net_key}_{net_type_key}"] = tf2_utils.to_sonnet_module(
                     networks[net_type_key][net_key]
@@ -435,11 +424,7 @@
         variables = {}
         get_keys = []
 
-<<<<<<< HEAD
-        for net_key in set(self._config.agent_net_keys.values()):
-=======
         for net_key in policy_networks.keys():
->>>>>>> 1a258f0c
             var_key = f"{net_key}_policies"
             variables[var_key] = policy_networks[net_key].variables
             get_keys.append(var_key)
@@ -477,10 +462,7 @@
             counts=counts,
             agent_specs=self._config.environment_spec.get_agent_specs(),
             agent_net_keys=self._config.agent_net_keys,
-<<<<<<< HEAD
-=======
             executor_samples=self._config.executor_samples,
->>>>>>> 1a258f0c
             variable_client=variable_client,
             adder=adder,
         )
@@ -490,11 +472,7 @@
         networks: Dict[str, Dict[str, snt.Module]],
         dataset: Iterator[reverb.ReplaySample],
         variable_source: MavaVariableSource,
-<<<<<<< HEAD
-        trainer_net_config: List[Any],
-=======
         trainer_networks: List[Any],
->>>>>>> 1a258f0c
         logger: Optional[types.NestedLogger] = None,
         connection_spec: Dict[str, List[str]] = None,
     ) -> core.Trainer:
@@ -513,12 +491,8 @@
             core.Trainer: system trainer, that uses the collected data from the
                 executors to update the parameters of the agent networks in the system.
         """
-<<<<<<< HEAD
-        agents = self._agents
-=======
         # This assumes agents are sort_str_num in the other methods
         trainer_agents = self._agents[: len(trainer_networks)]
->>>>>>> 1a258f0c
         agent_types = self._agent_types
         max_gradient_norm = self._config.max_gradient_norm
         discount = self._config.discount
@@ -530,14 +504,6 @@
         variables = {}
         set_keys = []
         get_keys = []
-<<<<<<< HEAD
-        for net_type_key in networks.keys():
-            for net_key in set(self._config.agent_net_keys.values()):
-                variables[f"{net_key}_{net_type_key}"] = networks[net_type_key][
-                    net_key
-                ].variables
-                if net_key in trainer_net_config:
-=======
         # TODO (dries): Only add the networks this trainer is working with.
         # Not all of them.
         for net_type_key in networks.keys():
@@ -546,7 +512,6 @@
                     net_key
                 ].variables
                 if net_key in set(trainer_networks):
->>>>>>> 1a258f0c
                     set_keys.append(f"{net_key}_{net_type_key}")
                 else:
                     get_keys.append(f"{net_key}_{net_type_key}")
@@ -575,12 +540,6 @@
         # Get all the initial variables
         variable_client.get_all_and_wait()
 
-<<<<<<< HEAD
-        # trainer args
-        trainer_config: Dict[str, Any] = {
-            "agents": agents,
-            "trainer_net_config": trainer_net_config,
-=======
         # Convert network keys for the trainer. Therefore the trainer
         # TODO (dries): This still seems a bit hacky. Maybe there is a better way?
         # Is this even correct?
@@ -592,7 +551,6 @@
 
         trainer_config: Dict[str, Any] = {
             "agents": trainer_agents,
->>>>>>> 1a258f0c
             "agent_types": agent_types,
             "policy_networks": networks["policies"],
             "critic_networks": networks["critics"],
@@ -600,11 +558,7 @@
             "target_policy_networks": networks["target_policies"],
             "target_critic_networks": networks["target_critics"],
             "target_observation_networks": networks["target_observations"],
-<<<<<<< HEAD
-            "agent_net_keys": self._config.agent_net_keys,
-=======
             "agent_net_keys": trainer_agent_net_keys,
->>>>>>> 1a258f0c
             "policy_optimizer": self._config.policy_optimizer,
             "critic_optimizer": self._config.critic_optimizer,
             "max_gradient_norm": max_gradient_norm,
