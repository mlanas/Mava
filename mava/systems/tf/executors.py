--- conflicted
+++ resolved
@@ -46,23 +46,13 @@
         """Initialise the system executor
 
         Args:
-<<<<<<< HEAD
-          policy_network: the policy to run for each agent in the system.
-          agent_net_config: specifies what network each agent uses.
-          adder: the adder object to which allows to add experiences to a
-            dataset/replay buffer.
-          variable_client: object which allows to copy weights from the trainer copy
-            of the policies to the executor copy (in case they are separate).
-=======
             policy_networks (Dict[str, snt.Module]): policy networks for each agent in
                 the system.
-            shared_weights (bool, optional): whether agents should share weights or not.
-                Defaults to True.
+            agent_net_config (Dict[str, Any]): specifies what network each agent uses.
             adder (Optional[adders.ParallelAdder], optional): adder which sends data
                 to a replay buffer. Defaults to None.
             variable_client (Optional[tf2_variable_utils.VariableClient], optional):
                 client to copy weights from the trainer. Defaults to None.
->>>>>>> e236ceeb
         """
 
         # Store these for later use.
@@ -216,26 +206,15 @@
         """Initialise the system executor
 
         Args:
-<<<<<<< HEAD
-          policy_networks: the (recurrent) policy to run for each agent in the system.
-          agent_net_config: specifies what network each agent uses.
-          adder: the adder object to which allows to add experiences to a
-            dataset/replay buffer.
-          variable_client: object which allows to copy weights from the trainer copy
-            of the policies to the executor copy (in case they are separate).
-          store_recurrent_state: Whether to pass the recurrent state to the adder.
-=======
             policy_networks (Dict[str, snt.RNNCore]): policy networks for each agent in
                 the system.
-            shared_weights (bool, optional): whether agents should share weights or not.
-                Defaults to True.
+            agent_net_config (Dict[str, Any]): specifies what network each agent uses.
             adder (Optional[adders.ParallelAdder], optional): adder which sends data
                 to a replay buffer. Defaults to None.
             variable_client (Optional[tf2_variable_utils.VariableClient], optional):
                 client to copy weights from the trainer. Defaults to None.
             store_recurrent_state (bool, optional): boolean to store the recurrent
                 network hidden state. Defaults to True.
->>>>>>> e236ceeb
         """
 
         # Store these for later use.
@@ -447,28 +426,17 @@
         """Initialise the system executor
 
         Args:
-<<<<<<< HEAD
-          policy_networks: the (recurrent) policy to run for each agent in the system.
-          agent_net_config: specifies what network each agent uses.
-          adder: the adder object to which allows to add experiences to a
-            dataset/replay buffer.
-          variable_client: object which allows to copy weights from the trainer copy
-            of the policies to the executor copy (in case they are separate).
-          store_recurrent_state: Whether to pass the recurrent state to the adder.
-=======
             policy_networks (Dict[str, snt.RNNCore]): policy networks for each agent in
                 the system.
             communication_module (BaseCommunicationModule): module for enabling
                 communication protocols between agents.
-            shared_weights (bool, optional): whether agents should share weights or not.
-                Defaults to True.
+            agent_net_config (Dict[str, Any]): specifies what network each agent uses.
             adder (Optional[adders.ParallelAdder], optional): adder which sends data
                 to a replay buffer. Defaults to None.
             variable_client (Optional[tf2_variable_utils.VariableClient], optional):
                 client to copy weights from the trainer. Defaults to None.
             store_recurrent_state (bool, optional): boolean to store the recurrent
                 network hidden state. Defaults to True.
->>>>>>> e236ceeb
         """
 
         # Store these for later use.
