# Copyright 2021 InstaDeep Ltd. All rights reserved.
#
# Licensed under the Apache License, Version 2.0 (the "License");
# you may not use this file except in compliance with the License.
# You may obtain a copy of the License at
#
#     http://www.apache.org/licenses/LICENSE-2.0
#
# Unless required by applicable law or agreed to in writing, software
# distributed under the License is distributed on an "AS IS" BASIS,
# WITHOUT WARRANTIES OR CONDITIONS OF ANY KIND, either express or implied.
# See the License for the specific language governing permissions and
# limitations under the License.

# type: ignore

# TODO (Kevin): finish DIAL system

"""DIAL system implementation."""
import dataclasses
from typing import Callable, Dict, Iterator, List, Optional, Type

import reverb
import sonnet as snt
import tensorflow as tf
from acme.tf import utils as tf2_utils
from acme.tf import variable_utils
from acme.utils import counting, loggers

from mava import adders, core, specs, types
from mava.adders import reverb as reverb_adders
from mava.components.tf.architectures import DecentralisedPolicyActor
from mava.components.tf.modules.communication import (
    BaseCommunicationModule,
    BroadcastedCommunication,
)
from mava.systems import system
from mava.systems.builders import SystemBuilder
from mava.systems.tf import executors
from mava.systems.tf.dial.execution import DIALExecutor
from mava.systems.tf.dial.training import DIALTrainer


@dataclasses.dataclass
class DIALConfig:
    """Configuration options for the DIAL system
    Args:
        environment_spec: description of the actions, observations, etc.
        networks: the online Q network (the one being optimized)
        batch_size: batch size for updates.
        prefetch_size: size to prefetch from replay.
        target_update_period: number of learner steps to perform before updating
            the target networks.
        samples_per_insert: number of samples to take from replay for every insert
            that is made.
        min_replay_size: minimum replay size before updating. This and all
            following arguments are related to dataset construction and will be
            ignored if a dataset argument is passed.
        max_replay_size: maximum replay size.
        importance_sampling_exponent: power to which importance weights are raised
            before normalizing.
        priority_exponent: exponent used in prioritized sampling.
        n_step: number of steps to squash into a single transition.
        epsilon: probability of taking a random action; ignored if a policy
            network is given.
        discount: discount to use for TD updates.
        logger: logger object to be used by learner.
        checkpoint: boolean indicating whether to checkpoint the learner.
        checkpoint_subpath: directory for the checkpoint.
        policy_networks: if given, this will be used as the policy network.
            Otherwise, an epsilon greedy policy using the online Q network will be
            created. Policy network is used in the actor to sample actions.
        max_gradient_norm: used for gradient clipping.
        replay_table_name: string indicating what name to give the replay table.
    """

    environment_spec: specs.MAEnvironmentSpec
    networks: Dict[str, snt.Module]
    shared_weights: bool = True
    batch_size: int = 1
    prefetch_size: int = 4
    target_update_period: int = 100
    samples_per_insert: float = 32.0
    min_replay_size: int = 1
    max_replay_size: int = 1000000
    importance_sampling_exponent: float = 0.2
    priority_exponent: float = 0.6
    n_step: int = 1
    epsilon: Optional[tf.Tensor] = None
<<<<<<< HEAD
    learning_rate: float = 5e-4
    discount: float = 1.0
=======
    discount: float = 0.99
>>>>>>> 8981bc42
    logger: loggers.Logger = None
    checkpoint: bool = True
    checkpoint_subpath: str = "~/mava/"
    policy_networks: Optional[Dict[str, snt.Module]] = None
    max_gradient_norm: Optional[float] = None
    replay_table_name: str = reverb_adders.DEFAULT_PRIORITY_TABLE
    counter: counting.Counter = None
    clipping: bool = False
    communication_module: BaseCommunicationModule = BroadcastedCommunication
    sequence_length: int = 10
    period: int = 1


class DIALBuilder(SystemBuilder):
    """Builder for DIAL which constructs individual components of the system."""

    """Defines an interface for defining the components of an MARL system.
      Implementations of this interface contain a complete specification of a
      concrete MARL system. An instance of this class can be used to build an
      MARL system which interacts with the environment either locally or in a
      distributed setup.
      """

    def __init__(
        self,
        config: DIALConfig,
        executor_fn: Type[core.Executor] = DIALExecutor,
    ):
        """Args:
        config: Configuration options for the DIAL system.
        executor_fn: Executor function to use"""

        self._config = config

        """ _agents: a list of the agent specs (ids).
            _agent_types: a list of the types of agents to be used."""
        self._agents = self._config.environment_spec.get_agent_ids()
        self._agent_types = self._config.environment_spec.get_agent_types()
        self._executor_fn = executor_fn

    def make_replay_tables(
        self,
        environment_spec: specs.MAEnvironmentSpec,
    ) -> List[reverb.Table]:
        """Create tables to insert data into."""

        # Select adder
        if issubclass(self._executor_fn, executors.FeedForwardExecutor):
            adder = reverb_adders.ParallelNStepTransitionAdder.signature(
                environment_spec
            )
        elif issubclass(self._executor_fn, executors.RecurrentExecutor):
            core_state_spec = {}
            for agent in self._agents:
                agent_type = agent.split("_")[0]
                core_state_spec[agent] = {
                    "state": tf2_utils.squeeze_batch_dim(
                        self._config.networks[agent_type].initial_state(1)
                    ),
                    "message": tf2_utils.squeeze_batch_dim(
                        self._config.networks[agent_type].initial_message(1)
                    ),
                }
            adder = reverb_adders.ParallelEpisodeAdder.signature(
                environment_spec, core_state_spec
            )
        else:
            print(self._executor_fn)
            raise NotImplementedError("Unknown executor type: ", self._executor_fn)

        return [
            reverb.Table.queue(
                name=self._config.replay_table_name,
                max_size=self._config.max_replay_size,
                signature=adder,
            )
        ]

    def make_dataset_iterator(
        self,
        replay_client: reverb.Client,
    ) -> Iterator[reverb.ReplaySample]:
        """Create a dataset iterator to use for learning/updating the system."""
        dataset = reverb.ReplayDataset.from_table_signature(
            server_address=replay_client.server_address,
            table=self._config.replay_table_name,
            max_in_flight_samples_per_worker=1,
            # sequence_length=self._config.sequence_length,
            emit_timesteps=False,
        )
        dataset = dataset.batch(self._config.batch_size, drop_remainder=True)
        return iter(dataset)

    def make_adder(
        self,
        replay_client: reverb.Client,
    ) -> Optional[adders.ParallelAdder]:
        """Create an adder which records data generated by the executor/environment.
        Args:
          replay_client: Reverb Client which points to the replay server.
        """

        # Select adder
        if issubclass(self._executor_fn, executors.FeedForwardExecutor):
            adder = reverb_adders.ParallelNStepTransitionAdder(
                priority_fns=None,  # {self._config.replay_table_name: lambda x: 1.0},
                client=replay_client,
                n_step=self._config.n_step,
                discount=self._config.discount,
            )
        elif issubclass(self._executor_fn, executors.RecurrentExecutor):
            adder = reverb_adders.ParallelEpisodeAdder(
                priority_fns=None,  # {self._config.replay_table_name: lambda x: 1.0},
                client=replay_client,
                max_sequence_length=self._config.sequence_length,
                # period=self._config.period,
            )
        else:
            raise NotImplementedError("Unknown executor type: ", self._executor_fn)

        return adder

    def make_executor(
        self,
        policy_networks: Dict[str, snt.Module],
        communication_module: BaseCommunicationModule,
        adder: Optional[adders.ParallelAdder] = None,
        variable_source: Optional[core.VariableSource] = None,
    ) -> core.Executor:
        """Create an executor instance.
        Args:
          policy_networks: A struct of instance of all the different policy networks;
           this should be a callable
            which takes as input observations and returns actions.
          adder: How data is recorded (e.g. added to replay).
          variable_source: A source providing the necessary executor parameters.
        """
        shared_weights = self._config.shared_weights

        variable_client = None
        if variable_source:
            agent_keys = self._agent_types if shared_weights else self._agents

            # Create policy variables
            variables = {}
            for agent in agent_keys:
                variables[agent] = policy_networks[agent].variables

            # Get new policy variables
            variable_client = variable_utils.VariableClient(
                client=variable_source,
                variables={"policy": variables},
                update_period=10,
            )

            # Make sure not to use a random policy after checkpoint restoration by
            # assigning variables before running the environment loop.
            variable_client.update_and_wait()

        # Create the actor which defines how we take actions.
        return self._executor_fn(
            policy_networks=policy_networks,
            communication_module=communication_module,
            shared_weights=shared_weights,
            variable_client=variable_client,
            adder=adder,
        )

    def make_trainer(
        self,
        networks: Dict[str, Dict[str, snt.Module]],
        dataset: Iterator[reverb.ReplaySample],
<<<<<<< HEAD
        communication_module: BaseCommunicationModule,
=======
        policy_optimizer: snt.Optimizer,
>>>>>>> 8981bc42
        huber_loss_parameter: float = 1.0,
        replay_client: Optional[reverb.Client] = None,
        counter: Optional[counting.Counter] = None,
        logger: Optional[types.NestedLogger] = None,
        checkpoint: bool = False,
    ) -> core.Trainer:
        """Creates an instance of the trainer.
        Args:
          networks: struct describing the networks needed by the trainer; this can
            be specific to the trainer in question.
          dataset: iterator over samples from replay.
          replay_client: client which allows communication with replay, e.g. in
            order to update priorities.
          counter: a Counter which allows for recording of counts (trainer steps,
            executor steps, etc.) distributed throughout the system.
          logger: Logger object for logging metadata.
          checkpoint: bool controlling whether the trainer checkpoints itself.
        """
        agents = self._agents
        agent_types = self._agent_types
        shared_weights = self._config.shared_weights
        clipping = self._config.clipping
        discount = self._config.discount
        target_update_period = self._config.target_update_period
        max_gradient_norm = self._config.max_gradient_norm
        importance_sampling_exponent = self._config.importance_sampling_exponent

<<<<<<< HEAD
        # Create optimizers.
        # policy_optimizer = snt.optimizers.Adam(learning_rate=learning_rate)
        policy_optimizer = snt.optimizers.RMSProp(learning_rate, momentum=0.95)

=======
>>>>>>> 8981bc42
        # The learner updates the parameters (and initializes them).
        trainer = DIALTrainer(
            agents=agents,
            agent_types=agent_types,
            networks=networks["policies"],
            target_network=networks["target_policies"],
            observation_networks=networks["observations"],
            shared_weights=shared_weights,
            discount=discount,
            importance_sampling_exponent=importance_sampling_exponent,
            policy_optimizer=policy_optimizer,
            target_update_period=target_update_period,
            dataset=dataset,
            huber_loss_parameter=huber_loss_parameter,
            replay_client=replay_client,
            clipping=clipping,
            counter=counter,
            logger=logger,
            checkpoint=checkpoint,
            max_gradient_norm=max_gradient_norm,
            communication_module=communication_module,
        )
        return trainer


class DIAL(system.System):
    """DIAL system.
    This implements a single-process DIAL system. This is an actor-critic based
    system that generates data via a behavior policy, inserts N-step transitions into
    a replay buffer, and periodically updates the policies of each agent
    (and as a result the behavior) by sampling uniformly from this buffer.
    """

    def __init__(
        self,
        environment_spec: specs.MAEnvironmentSpec,
        networks: Dict[str, snt.Module],
<<<<<<< HEAD
        observation_networks: Dict[str, snt.Module],
        executor_fn: Type[core.Executor] = DIALExecutor,
        shared_weights: bool = True,
        batch_size: int = 1,
=======
        policy_optimizer: snt.Optimizer = snt.optimizers.Adam(learning_rate=1e-3),
        shared_weights: bool = False,
        batch_size: int = 256,
>>>>>>> 8981bc42
        prefetch_size: int = 4,
        target_update_period: int = 100,
        samples_per_insert: float = 1.0,
        min_replay_size: int = 100,
        max_replay_size: int = 1000000,
        importance_sampling_exponent: float = 0.2,
        priority_exponent: float = 0.6,
        n_step: int = 1,
        epsilon: Optional[tf.Tensor] = None,
<<<<<<< HEAD
        learning_rate: float = 5e-4,
        discount: float = 1.0,
=======
        discount: float = 0.99,
>>>>>>> 8981bc42
        logger: loggers.Logger = None,
        counter: counting.Counter = None,
        checkpoint: bool = True,
        checkpoint_subpath: str = "~/mava/",
        policy_networks: Optional[Dict[str, snt.Module]] = None,
        max_gradient_norm: Optional[float] = None,
        replay_table_name: str = reverb_adders.DEFAULT_PRIORITY_TABLE,
        communication_module: BaseCommunicationModule = BroadcastedCommunication,
    ):
        """Initialize the system.
        Args:
            environment_spec: description of the actions, observations, etc.
            networks: the online Q network (the one being optimized)
            batch_size: batch size for updates.
            prefetch_size: size to prefetch from replay.
            target_update_period: number of learner steps to perform before updating
                the target networks.
            samples_per_insert: number of samples to take from replay for every insert
                that is made.
            min_replay_size: minimum replay size before updating. This and all
                following arguments are related to dataset construction and will be
                ignored if a dataset argument is passed.
            max_replay_size: maximum replay size.
            importance_sampling_exponent: power to which importance weights are raised
                before normalizing.
            priority_exponent: exponent used in prioritized sampling.
            n_step: number of steps to squash into a single transition.
            epsilon: probability of taking a random action; ignored if a policy
                network is given.
            discount: discount to use for TD updates.
            logger: logger object to be used by learner.
            checkpoint: boolean indicating whether to checkpoint the learner.
            checkpoint_subpath: directory for the checkpoint.
            policy_networks: if given, this will be used as the policy network.
                Otherwise, an epsilon greedy policy using the online Q network will be
                created. Policy network is used in the actor to sample actions.
            max_gradient_norm: used for gradient clipping.
            replay_table_name: string indicating what name to give the replay table."""

        builder = DIALBuilder(
            DIALConfig(
                environment_spec=environment_spec,
                networks=networks,
                shared_weights=shared_weights,
                batch_size=batch_size,
                prefetch_size=prefetch_size,
                target_update_period=target_update_period,
                samples_per_insert=samples_per_insert,
                min_replay_size=min_replay_size,
                max_replay_size=max_replay_size,
                importance_sampling_exponent=importance_sampling_exponent,
                priority_exponent=priority_exponent,
                n_step=n_step,
                epsilon=epsilon,
                discount=discount,
                logger=logger,
                counter=counter,
                checkpoint=checkpoint,
                checkpoint_subpath=checkpoint_subpath,
                policy_networks=policy_networks,
                max_gradient_norm=max_gradient_norm,
                replay_table_name=replay_table_name,
            ),
            executor_fn=executor_fn,
        )

        # Create a replay server to add data to. This uses no limiter behavior in
        # order to allow the Agent interface to handle it.
        replay_table = builder.make_replay_tables(environment_spec=environment_spec)
        self._server = reverb.Server(replay_table, port=None)
        replay_client = reverb.Client(f"localhost:{self._server.port}")

        self._can_sample: Callable[[], bool] = lambda: replay_table[0].can_sample(
            batch_size
        )

        # The adder is used to insert observations into replay.
        adder = builder.make_adder(replay_client)

        # The dataset provides an interface to sample from replay.
        dataset = builder.make_dataset_iterator(replay_client)

        # Create system architecture
        # TODO (Kevin): create decentralised/centralised/networked actor architectures
        # see mava/components/tf/architectures
        architecture = DecentralisedPolicyActor(
            environment_spec=environment_spec,
            policy_networks=networks,
            observation_networks=observation_networks,
            shared_weights=shared_weights,
        )

        # Add differentiable communication and get networks
        # TODO (Kevin): create differentiable communication module
        # See mava/components/tf/modules/communication
        self._communication_module = communication_module(
            architecture=architecture,
            shared=True,
            channel_size=1,
            channel_noise=0,
        )

        networks = self._communication_module.create_system()

        # Create the actor which defines how we take actions.
        executor = builder.make_executor(
            policy_networks=networks["policies"],
            adder=adder,
            communication_module=self._communication_module,
        )

        # The learner updates the parameters (and initializes them).
        trainer = builder.make_trainer(
<<<<<<< HEAD
            networks=networks,
            dataset=dataset,
            counter=counter,
            logger=None,
            checkpoint=checkpoint,
            communication_module=self._communication_module,
=======
            networks, dataset, policy_optimizer, counter, logger, checkpoint
>>>>>>> 8981bc42
        )

        super().__init__(
            executor=executor,
            trainer=trainer,
            min_observations=max(batch_size, min_replay_size),
            observations_per_step=float(batch_size) / samples_per_insert,
        )

    def update(self) -> None:
        learner_step = False
        while self._can_sample():
            self._trainer.step()
            learner_step = True
        if learner_step:
            self._executor.update()<|MERGE_RESOLUTION|>--- conflicted
+++ resolved
@@ -87,12 +87,7 @@
     priority_exponent: float = 0.6
     n_step: int = 1
     epsilon: Optional[tf.Tensor] = None
-<<<<<<< HEAD
-    learning_rate: float = 5e-4
-    discount: float = 1.0
-=======
-    discount: float = 0.99
->>>>>>> 8981bc42
+    discount: float = 1.00
     logger: loggers.Logger = None
     checkpoint: bool = True
     checkpoint_subpath: str = "~/mava/"
@@ -265,11 +260,8 @@
         self,
         networks: Dict[str, Dict[str, snt.Module]],
         dataset: Iterator[reverb.ReplaySample],
-<<<<<<< HEAD
         communication_module: BaseCommunicationModule,
-=======
         policy_optimizer: snt.Optimizer,
->>>>>>> 8981bc42
         huber_loss_parameter: float = 1.0,
         replay_client: Optional[reverb.Client] = None,
         counter: Optional[counting.Counter] = None,
@@ -297,13 +289,6 @@
         max_gradient_norm = self._config.max_gradient_norm
         importance_sampling_exponent = self._config.importance_sampling_exponent
 
-<<<<<<< HEAD
-        # Create optimizers.
-        # policy_optimizer = snt.optimizers.Adam(learning_rate=learning_rate)
-        policy_optimizer = snt.optimizers.RMSProp(learning_rate, momentum=0.95)
-
-=======
->>>>>>> 8981bc42
         # The learner updates the parameters (and initializes them).
         trainer = DIALTrainer(
             agents=agents,
@@ -341,16 +326,11 @@
         self,
         environment_spec: specs.MAEnvironmentSpec,
         networks: Dict[str, snt.Module],
-<<<<<<< HEAD
         observation_networks: Dict[str, snt.Module],
         executor_fn: Type[core.Executor] = DIALExecutor,
+        policy_optimizer: snt.Optimizer = snt.optimizers.RMSProp(5e-4, momentum=0.95),
         shared_weights: bool = True,
         batch_size: int = 1,
-=======
-        policy_optimizer: snt.Optimizer = snt.optimizers.Adam(learning_rate=1e-3),
-        shared_weights: bool = False,
-        batch_size: int = 256,
->>>>>>> 8981bc42
         prefetch_size: int = 4,
         target_update_period: int = 100,
         samples_per_insert: float = 1.0,
@@ -360,12 +340,7 @@
         priority_exponent: float = 0.6,
         n_step: int = 1,
         epsilon: Optional[tf.Tensor] = None,
-<<<<<<< HEAD
-        learning_rate: float = 5e-4,
         discount: float = 1.0,
-=======
-        discount: float = 0.99,
->>>>>>> 8981bc42
         logger: loggers.Logger = None,
         counter: counting.Counter = None,
         checkpoint: bool = True,
@@ -479,16 +454,13 @@
 
         # The learner updates the parameters (and initializes them).
         trainer = builder.make_trainer(
-<<<<<<< HEAD
             networks=networks,
             dataset=dataset,
+            policy_optimizer=policy_optimizer,
             counter=counter,
             logger=None,
             checkpoint=checkpoint,
             communication_module=self._communication_module,
-=======
-            networks, dataset, policy_optimizer, counter, logger, checkpoint
->>>>>>> 8981bc42
         )
 
         super().__init__(
