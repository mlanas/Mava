--- conflicted
+++ resolved
@@ -16,7 +16,6 @@
 # TODO Why use this class to define specs, when you can just update
 # the specs on the wrappers themselves
 class MAEnvironmentSpec:
-<<<<<<< HEAD
     def __init__(
         self,
         environment: dm_env.Environment,
@@ -28,11 +27,6 @@
         else:
             self.extra_specs = extra_specs
         self._keys = list(sort_str_num(specs.keys()))
-=======
-    def __init__(self, environment: dm_env.Environment):
-        specs = self._make_ma_environment_spec(environment)
-        self._keys = list(sorted(specs.keys()))
->>>>>>> d64942cf
         self._specs = {key: specs[key] for key in self._keys}
 
     def _make_ma_environment_spec(
