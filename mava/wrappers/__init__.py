--- conflicted
+++ resolved
@@ -36,9 +36,6 @@
     DetailedTrainerStatistics,
     DetailedTrainerStatisticsWithEpsilon,
     NetworkStatisticsActorCritic,
-<<<<<<< HEAD
+    NetworkStatisticsMixing,
     ScaledDetailedTrainerStatistics,
-=======
-    NetworkStatisticsMixing,
->>>>>>> 1ebb246d
 )